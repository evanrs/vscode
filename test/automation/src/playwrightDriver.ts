--- conflicted
+++ resolved
@@ -237,20 +237,8 @@
 		console.info(`*** Started server for browser smoke tests (pid: ${serverProcess.pid})`);
 		serverProcess.once('exit', (code, signal) => console.info(`*** Server for browser smoke tests terminated (pid: ${serverProcess.pid}, code: ${code}, signal: ${signal})`));
 
-<<<<<<< HEAD
-async function teardown(): Promise<void> {
-	if (server) {
-		try {
-			await new Promise<void>((resolve, reject) => kill(server!.pid!, err => err ? reject(err) : resolve()));
-		} catch (error) {
-			console.warn(`Error tearing down server: ${error}`);
-		}
-
-		server = undefined;
-=======
 		serverProcess.stderr?.on('data', error => console.log(`Server stderr: ${error}`));
 		serverProcess.stdout?.on('data', data => console.log(`Server stdout: ${data}`));
->>>>>>> e71b28a4
 	}
 
 	process.on('exit', () => teardown(serverProcess));
